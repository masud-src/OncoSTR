--- conflicted
+++ resolved
@@ -31,7 +31,6 @@
 
 
 
-<<<<<<< HEAD
 ## Integration of OncoSTR
 OncoSTR is part of a module based umbrella software for numerical simulations of patient-specific cancer diseases, see 
 following figure. From given input states of medical images the disease is modelled and its evolution is simulated 
@@ -40,18 +39,6 @@
 demonstrator for enabling patients understand their individual disease. All parts of the umbrella software resolve to an 
 open-access framework, that is ment to be an accelerator for the digital cancer patient. Each module can be installed 
 and run independently. The current state of development comprises the following modules
-=======
-![alt text](tumor_entity_weighted_2.png)
-
-## Integration of OncoSTR
-OncoSTR is part of a module based umbrella software for numerical simulations of patient-specific cancer diseases, see 
-the following figure. From given input states of medical images the disease is modelled and its evolution is simulated 
-giving possible predictions. In this way, a digital cancer patient is created, which could be used as a basis for 
-further research, as a decision-making tool for doctors in diagnosis and treatment and as an additional illustrative 
-demonstrator for enabling patients understand their individual disease. **OncoFEM** is an open-access framework, that is 
-ment to be an accelerator for the digital cancer patient. Each module can be installed and run independently. The 
-current state of development comprises the following modules
->>>>>>> 4a4e258e
 
 - OncoFEM (https://github.com/masud-src/OncoFEM)
 - OncoGEN (https://github.com/masud-src/OncoGEN)
@@ -115,11 +102,7 @@
 conda activate oncofem
 ````
 - Download the fsl package from https://fsl.fmrib.ox.ac.uk/fsl/fslwiki/FslInstallation and install in preferred 
-<<<<<<< HEAD
 directory, ensure that oncofem environment is activated.
-=======
-directory, ensure that oncostr environment is chosen. With the minimal flag, only necessary packages will be installed.
->>>>>>> 4a4e258e
 ````bash
 curl -O https://fsl.fmrib.ox.ac.uk/fsldownloads/fslinstaller.py
 python fslinstaller.py --minimal
